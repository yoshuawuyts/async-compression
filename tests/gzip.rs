--- conflicted
+++ resolved
@@ -25,7 +25,31 @@
 }
 
 #[test]
-<<<<<<< HEAD
+fn gzip_stream_large() {
+    use async_compression::stream::gzip;
+
+    let bytes = [
+        Vec::from_iter((0..20_000).map(|_| rand::random())),
+        Vec::from_iter((0..20_000).map(|_| rand::random())),
+    ];
+
+    let stream = stream::iter(vec![
+        Bytes::from(bytes[0].clone()),
+        Bytes::from(bytes[1].clone()),
+    ]);
+    let compressed = gzip::GzipStream::new(stream.map(Ok), gzip::Compression::default());
+    let data: Vec<_> = block_on(compressed.collect());
+    let data: io::Result<Vec<_>> = data.into_iter().collect();
+    let data: Vec<u8> = data.unwrap().into_iter().flatten().collect();
+    let mut output = vec![];
+    GzDecoder::new(&data[..]).read_to_end(&mut output).unwrap();
+    assert_eq!(
+        output,
+        Vec::from_iter(bytes[0].iter().chain(bytes[1].iter()).cloned())
+    );
+}
+
+#[test]
 fn decompressed_gzip_stream_1() {
     use async_compression::stream::gzip;
 
@@ -71,28 +95,4 @@
     let data: io::Result<Vec<_>> = data.into_iter().collect();
     let data: Vec<u8> = data.unwrap().into_iter().flatten().collect();
     assert_eq!(data, vec![]);
-=======
-fn gzip_stream_large() {
-    use async_compression::stream::gzip;
-
-    let bytes = [
-        Vec::from_iter((0..20_000).map(|_| rand::random())),
-        Vec::from_iter((0..20_000).map(|_| rand::random())),
-    ];
-
-    let stream = stream::iter(vec![
-        Bytes::from(bytes[0].clone()),
-        Bytes::from(bytes[1].clone()),
-    ]);
-    let compressed = gzip::GzipStream::new(stream.map(Ok), gzip::Compression::default());
-    let data: Vec<_> = block_on(compressed.collect());
-    let data: io::Result<Vec<_>> = data.into_iter().collect();
-    let data: Vec<u8> = data.unwrap().into_iter().flatten().collect();
-    let mut output = vec![];
-    GzDecoder::new(&data[..]).read_to_end(&mut output).unwrap();
-    assert_eq!(
-        output,
-        Vec::from_iter(bytes[0].iter().chain(bytes[1].iter()).cloned())
-    );
->>>>>>> 0ff6229a
 }