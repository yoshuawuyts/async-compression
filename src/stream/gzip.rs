--- conflicted
+++ resolved
@@ -1,21 +1,13 @@
 use std::{
-    io::Result,
+    io::{Error, ErrorKind, Result},
     mem,
     pin::Pin,
     task::{Context, Poll},
 };
-<<<<<<< HEAD
-use std::io::{Error, ErrorKind, Result};
-=======
->>>>>>> 0ff6229a
 
 use bytes::{BufMut, Bytes, BytesMut};
 pub use flate2::Compression;
-<<<<<<< HEAD
-use flate2::{Compress, Crc, Decompress, FlushCompress, FlushDecompress};
-=======
-use flate2::{Compress, Crc, FlushCompress, Status};
->>>>>>> 0ff6229a
+use flate2::{Compress, Crc, Decompress, FlushCompress, FlushDecompress, Status};
 use futures::{ready, stream::Stream};
 use pin_project::unsafe_project;
 
@@ -70,25 +62,6 @@
             Ok((status, output.split_to(output_len as usize).freeze()))
         }
 
-<<<<<<< HEAD
-        if this.input_buffer.is_empty() {
-            if *this.flushing {
-                if !*this.footer_appended {
-                    let mut footer = Bytes::from(&this.crc.sum().to_le_bytes()[..]);
-                    let bytes_read = &this.crc.amount().to_le_bytes()[..];
-                    footer.extend_from_slice(bytes_read);
-                    *this.footer_appended = true;
-                    return Poll::Ready(Some(Ok(footer)));
-                } else {
-                    return Poll::Ready(None);
-                }
-            } else if let Some(bytes) = ready!(this.inner.poll_next(cx)) {
-                this.input_buffer.extend_from_slice(&bytes?);
-            } else {
-                *this.flushing = true;
-            }
-        }
-=======
         #[allow(clippy::never_loop)] // https://github.com/rust-lang/rust-clippy/issues/4058
         loop {
             break match mem::replace(this.state, State::Invalid) {
@@ -96,7 +69,6 @@
                     *this.state = State::Reading;
                     Poll::Ready(Some(Ok(get_header(level))))
                 }
->>>>>>> 0ff6229a
 
                 State::Reading => {
                     *this.state = State::Reading;
